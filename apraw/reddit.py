import os
import asyncio
import configparser
import logging
from datetime import datetime, timedelta
from functools import wraps
from typing import Any, Awaitable, Callable, Dict, List, Union

from multidict import CIMultiDictProxy

from .endpoints import API_PATH, BASE_URL
from .models import (Comment, Listing, Redditor, Submission,
                     Subreddit, User, ListingGenerator, streamable)
from .utils import prepend_kind

if os.path.exists('praw.ini'):
    _prawfile = os.path.abspath('praw.ini')
elif 'APPDATA' in os.environ:  # Windows
    _prawfile = os.path.join(os.environ['APPDATA'], 'praw.ini')
elif 'XDG_CONFIG_HOME' in os.environ:  # Modern Linux
    _prawfile = os.path.join(os.environ['XDG_CONFIG_HOME'], 'praw.ini')
elif 'HOME' in os.environ:  # Legacy Linux
    _prawfile = os.path.join(os.environ['HOME'], '.config', 'praw.ini')


class Reddit:
    """
    The Reddit instance with which root requests can be made.

    Members
    -------
    user: User
        An instance of the logged-in Reddit user.
    """

    def __init__(self, praw_key: str = "", username: str = "", password: str = "",
                 client_id: str = "", client_secret: str = "",
                 user_agent="aPRAW by Dan6erbond"):
        """
        Create a Reddit instance.

        Parameters
        ----------
        praw_key: str
            The key used in a `praw.ini` file instead of manual username, password, client_id and secret.
        username: str
            The Reddit account username.
        password: str
            The Reddit account password.
        client_id: str
            The Reddit script's client_id.
        client_secret
            The Reddit script's client_secret.
        user_agent: str
            User agent to be used in the headers, defaults to "aPRAW by Dan6erbond".
        """
        if praw_key != "":
            config = configparser.ConfigParser()
            config.read(_prawfile)

            self.user = User(self, config[praw_key]["username"], config[praw_key]["password"],
                             config[praw_key]["client_id"], config[praw_key]["client_secret"],
                             config[praw_key]["user_agent"] if "user_agent" in config[praw_key] else user_agent)
        else:
            self.user = User(self, username, password,
                             client_id, client_secret, user_agent)

        self.comment_kind = "t1"
        self.account_kind = "t2"
        self.link_kind = "t3"
        self.message_kind = "t4"
        self.subreddit_kind = "t5"
        self.award_kind = "t6"
        self.modaction_kind = "modaction"
        self.listing_kind = "Listing"
        self.wiki_revision_kind = "WikiRevision"
        self.wikipage_kind = "wikipage"
        self.more_kind = "more"

        self.loop = asyncio.get_event_loop()
        self.request_handler = RequestHandler(self.user)

    @streamable
    def subreddits(self, *args, **kwargs):
        r"""
        A :class:`~apraw.models.ListingGenerator` that returns newly created subreddits, which can be streamed using :code:`reddit.subreddits.stream()`.

        Parameters
        ----------
        kwargs: \*\*Dict
            :class:`~apraw.models.ListingGenerator` ``kwargs``.

        Returns
        -------
        generator: ListingGenerator
            A :class:`~apraw.models.ListingGenerator` that retrieves newly created subreddits.
        """
        return ListingGenerator(self, API_PATH["subreddits_new"], *args, **kwargs)

    async def get_request(self, *args, **kwargs):
        """
        Perform an HTTP GET request on the Reddit API.

        Parameters
        ----------
        endpoint: str
            The endpoint to be appended after the base URL (https://oauth.reddit.com/).
        kwargs:
            Query parameters to be appended after the URL.

        Returns
        -------
        resp: Dict or None
            The response JSON data.
        """
        return await self.request_handler.get_request(*args, **kwargs)

    async def post_request(self, *args, **kwargs):
        """
        Perform an HTTP POST request on the Reddit API.

        Parameters
        ----------
        endpoint: str
            The endpoint to be appended after the base URL (https://oauth.reddit.com/).
        url: str
            The direct URL to perform the request on.
        data:
            The data to add to the POST body.
        kwargs:
            Query parameters to be appended after the URL.

        Returns
        -------
        resp: Dict or None
            The response JSON data.
        """
        return await self.request_handler.post_request(*args, **kwargs)

    async def get_listing(self, endpoint: str, subreddit: Subreddit = None, kind_filter: List[str] = None,
                          **kwargs) -> Listing:
        r"""
        Retrieve a listing from an endpoint.

        Parameters
        ----------
        endpoint: str
            The endpoint to be appended after the base URL (https://oauth.reddit.com/).
        subreddit: Subreddit
            The subreddit to dependency inject into retrieved items when possible.
        kind_filter:
            Kinds to return if given, otherwise all are returned.
        kwargs: \*\*Dict
            Query parameters to be appended after the URL.

        Returns
        -------
        listing: Listing
            The listing containing all the endpoint's children.
        """
        resp = await self.get_request(endpoint, **kwargs)
        return Listing(self, resp["data"], kind_filter=kind_filter, subreddit=subreddit)

    async def subreddit(self, display_name: str) -> Subreddit:
        """
        Get a `Subreddit` object according to the given name.

        Parameters
        ----------
        display_name: str
            The display name of the subreddit.

        Returns
        -------
        subreddit: Subreddit
            The subreddit if found.
        result: None
            Returns None if subreddit not found.
        """
        return await Subreddit(self, {"display_name": display_name}).fetch()

    async def info(self, id: str = "", ids: List[str] = [], url: str = ""):
        """
        Get a Reddit item based on its ID or URL.

        Parameters
        ----------
        id: str
            The item's ID.
        ids: List[str]
            Multiple IDs to fetch multiple items at once (max 100).
        url: str
            The item's URL.

        Yields
        -------
        comment: Comment
            A `Comment` object.
        submission: Submission
            A `Submission` object.
        """
        if id:
            for i in await self.get_listing(API_PATH["info"], id=id):
                yield i
        elif ids:
            while ids:
                for i in await self.get_listing(API_PATH["info"], id=",".join(ids[:100])):
                    yield i
                ids = ids[100:]
        elif url:
            for i in await self.get_listing(API_PATH["info"], url=url):
                yield i
        else:
            yield None

    async def submission(self, id: str = "", url: str = "") -> Submission:
        """
        Get a `Submission` object based on its ID or URL.

        Parameters
        ----------
        id: str
            The ID of a submission (with or without kind).
        url: str
            The URL of a submission.

        Returns
        -------
        submission: Submission
            The requested submission.
        """
        if id != "":
            async for link in self.info(prepend_kind(id, self.link_kind)):
                return link
        elif url != "":
            async for link in self.info(url=url):
                return link
        return None

    async def comment(self, id: str = "", url: str = "") -> Comment:
        """
        Get a `Comment` object based on its ID or URL.

        Parameters
        ----------
        id: str
            The ID of a comment (with or without kind).
        url: str
            The URL of a comment.

        Returns
        -------
        comment: Comment
            The requested comment.
        """
        if id != "":
            comment = Comment(self, {"id": id})
            await comment.fetch()
            return comment
        else:
            comment = Comment(self, {"url": url})
            await comment.fetch()
            return comment

    async def close(self):
        await self.request_handler.close()

    async def redditor(self, username: str) -> Redditor:
        """
        Get a `Redditor` object based the Redditor's username.

        Parameters
        ----------
        username: str
            The Redditor's username (without '/u/').

        Returns
        -------
        redditor: Redditor or None
            The requested Redditor, returns None if not found.
        """
        return await Redditor(self, {"username": username}).fetch()

    async def message(self, to: Union[str, Redditor], subject: str, text: str,
                      from_sr: Union[str, Subreddit] = "") -> bool:
        """
        Message a Redditor or Subreddit.

        Parameters
        ----------
        to: str or Redditor or Subreddit
            The Redditor or Subreddit the message should be sent to.
        subject: str
            The subject of the message.
        text: str
            The text contents of the message.
        from_sr: str or Subreddit
            Optional if the message is being sent from a subreddit.

        Returns
        -------
        result: Dict
            The response JSON data.
        """
        data = {
            "subject": subject,
            "text": text,
            "to": str(to)
        }
        if from_sr != "":
            data["from_sr"] = str(from_sr)
        resp = await self.post_request(API_PATH["compose"], data=data)
        return not resp["json"]["errors"]


class RequestHandler:

    def __init__(self, user: User):
        self.user = user
        self.queue = []

    async def get_request_headers(self) -> Dict:
        if self.user.token_expires <= datetime.now():
            url = "https://www.reddit.com/api/v1/access_token"
<<<<<<< HEAD
            session = self.user.auth_session
=======
            session = await self.user.auth_session()
>>>>>>> 02c7255f

            headers = {
                "Content-Type": "application/x-www-form-urlencoded",
                "User-Agent": self.user.user_agent
            }

            resp = await session.post(url, data=self.user.password_grant, headers=headers)

            async with resp:
                if resp.status == 200:
                    self.user.access_data = await resp.json()
                    self.user.token_expires = datetime.now(
                    ) + timedelta(seconds=self.user.access_data["expires_in"])
                else:
                    raise Exception("Invalid user data.")

        return {
            "Authorization": "{} {}".format(self.user.access_data["token_type"], self.user.access_data["access_token"]),
            "User-Agent": self.user.user_agent
        }

    def update(self, data: CIMultiDictProxy[str]):
        if "x-ratelimit-remaining" in data:
            self.user.ratelimit_remaining = int(float(data["x-ratelimit-remaining"]))
        if "x-ratelimit-used" in data:
            self.user.ratelimit_used = int(data["x-ratelimit-used"])
        if "x-ratelimit-reset" in data:
            self.user.ratelimit_reset = datetime.now() + timedelta(seconds=int(data["x-ratelimit-reset"]))

    async def close(self):
        await self.user.close()

    class Decorators:

        @classmethod
        def check_ratelimit(
                cls, func: Callable[[Any], Awaitable[Any]]) -> Callable[[Any], Awaitable[Any]]:
            @wraps(func)
            async def execute_request(self, *args, **kwargs) -> Any:
                id = datetime.now().strftime('%Y%m%d%H%M%S')
                self.queue.append(id)

                if self.user.ratelimit_remaining < 1:
                    execution_time = self.user.ratelimit_reset + \
                                     timedelta(seconds=len(self.queue))
                    wait_time = (
                            execution_time -
                            datetime.now()).total_seconds()
                    await asyncio.sleep(wait_time)

                result = await func(self, *args, **kwargs)
                self.queue.remove(id)
                return result

            return execute_request

    @Decorators.check_ratelimit
    async def get_request(self, endpoint: str = "", **kwargs) -> Dict:
        kwargs = {"raw_json": 1, "api_type": "json", **kwargs}
        params = ["{}={}".format(k, kwargs[k]) for k in kwargs]

        url = BASE_URL.format(endpoint, "&".join(params))

        headers = await self.get_request_headers()
<<<<<<< HEAD
        session = self.user.client_session
=======
        session = await self.user.client_session()
>>>>>>> 02c7255f
        resp = await session.get(url, headers=headers)

        async with resp:
            self.update(resp.headers)
            return await resp.json()

    @Decorators.check_ratelimit
    async def post_request(self, endpoint: str = "", url: str = "", data: Dict = {}, **kwargs) -> Dict:
        kwargs = {"raw_json": 1, "api_type": "json", **kwargs}
        params = ["{}={}".format(k, kwargs[k]) for k in kwargs]

        if endpoint != "":
            url = BASE_URL.format(endpoint, "&".join(params))
        elif url != "":
            url = "{}?{}".format(url, "&".join(params))

        headers = await self.get_request_headers()
<<<<<<< HEAD
        session = self.user.client_session
=======
        session = await self.user.client_session()
>>>>>>> 02c7255f
        resp = await session.post(url, data=data, headers=headers)

        async with resp:
            self.update(resp.headers)
            return await resp.json()<|MERGE_RESOLUTION|>--- conflicted
+++ resolved
@@ -322,11 +322,7 @@
     async def get_request_headers(self) -> Dict:
         if self.user.token_expires <= datetime.now():
             url = "https://www.reddit.com/api/v1/access_token"
-<<<<<<< HEAD
-            session = self.user.auth_session
-=======
             session = await self.user.auth_session()
->>>>>>> 02c7255f
 
             headers = {
                 "Content-Type": "application/x-www-form-urlencoded",
@@ -391,11 +387,7 @@
         url = BASE_URL.format(endpoint, "&".join(params))
 
         headers = await self.get_request_headers()
-<<<<<<< HEAD
-        session = self.user.client_session
-=======
         session = await self.user.client_session()
->>>>>>> 02c7255f
         resp = await session.get(url, headers=headers)
 
         async with resp:
@@ -413,11 +405,7 @@
             url = "{}?{}".format(url, "&".join(params))
 
         headers = await self.get_request_headers()
-<<<<<<< HEAD
-        session = self.user.client_session
-=======
         session = await self.user.client_session()
->>>>>>> 02c7255f
         resp = await session.post(url, data=data, headers=headers)
 
         async with resp:
