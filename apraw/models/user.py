from datetime import datetime
from typing import TYPE_CHECKING, Dict, List

import aiohttp

from .helpers.apraw_base import aPRAWBase
from .helpers.generator import ListingGenerator
from .helpers.streamable import streamable
from .reddit.redditor import Redditor
from ..endpoints import API_PATH

if TYPE_CHECKING:
    from ..reddit import Reddit


class User:
    """
    A class to store the authentication credentials and handle ratelimit information.

    Members
    -------
    reddit: Reddit
        The :class:`~apraw.Reddit` instance with which requests are made.
    username: str
        The username given to the Reddit instance or obtained via ``praw.ini``.
    password: str
        The password given to the Reddit instance or obtained via ``praw.ini``.
    client_id: str
        The client ID given to the Reddit instance or obtained via ``praw.ini``.
    client_secret: str
        The client secret given to the Reddit instance or obtained via ``praw.ini``.
    user_agent: str
        The user agent given to the Reddit instance or defaulted to aPRAW's version.
    password_grant: str
        The data to be used when making a token request with the 'password' ``grant_type``.
    access_data: Dict
        A dictionary containing the access token and user agent for request headers.
    token_expires: datetime
        The datetime on which the previously retrieved token will expire. Defaults to the past to obtain a token
        immediately the first time.
    ratelimit_remaining: int
        The number of requests remaining in the current ratelimit window.
    ratelimit_used: int
        The number of requests previously used in the current ratelimit window.
    ratelimit_reset: datetime
        The datetime on which the ratelimit window will be reset.
    """

    def __init__(self, reddit: 'Reddit', username: str, password: str, client_id: str,
                 client_secret: str, user_agent: str):
        """
        Create an instance of the authenticated user.

        Parameters
        ----------
        reddit: Reddit
            The :class:`~apraw.Reddit` instance with which requests are made.
        username: str
            The username given to the Reddit instance or obtained via ``praw.ini``.
        password: str
            The password given to the Reddit instance or obtained via ``praw.ini``.
        client_id: str
            The client ID given to the Reddit instance or obtained via ``praw.ini``.
        client_secret: str
            The client secret given to the Reddit instance or obtained via ``praw.ini``.
        user_agent: str
            The user agent given to the Reddit instance or defaulted to aPRAW's version.

        Raises
        ------
        Exception
            If the login credentials given are empty or incomplete.
        """
        self.reddit = reddit

        self.username = username
        self.password = password
        self.client_id = client_id
        self.client_secret = client_secret
        self.user_agent = user_agent

        if self.username == "" or self.password == "" or self.client_id == "" or self.client_secret == "":
            raise Exception(
                "No login information given or login information incomplete.")

        self.password_grant = "grant_type=password&username={}&password={}".format(
            self.username, self.password)

        self._auth_session = None
        self._client_session = None

        self._auth_user = None

        self.access_data = None
        self.token_expires = datetime.now()

        self.ratelimit_remaining = 0
        self.ratelimit_used = 0
        self.ratelimit_reset = datetime.now()

<<<<<<< HEAD
    @property
    def auth_session(self) -> aiohttp.ClientSession:
=======
    async def auth_session(self) -> aiohttp.ClientSession:
>>>>>>> 02c7255f
        """
        Retrieve an ``aiohttp.ClientSesssion`` with which the authentication token can be obtained.

        Returns
        -------
        session: aiohttp.ClientSession
            The session using the BasicAuth setup to obtain tokens with.
        """
        if self._auth_session is None:
            auth = aiohttp.BasicAuth(
                login=self.client_id,
                password=self.client_secret)
            self._auth_session = aiohttp.ClientSession(auth=auth, loop=self.reddit.loop)
        return self._auth_session

<<<<<<< HEAD
    @property
    def client_session(self) -> aiohttp.ClientSession:
=======
    async def client_session(self) -> aiohttp.ClientSession:
>>>>>>> 02c7255f
        """
        Retrieve the ``aiohttp.ClientSesssion`` with which regular requests are made.

        Returns
        -------
        session: aiohttp.ClientSession
            The session with which requests should be made.
        """
        if self._client_session is None:
            self._client_session = aiohttp.ClientSession(loop=self.reddit.loop)
        return self._client_session

    async def close(self):
        await self.auth_session.close()
        await self.client_session.close()

    async def me(self) -> 'AuthenticatedUser':
        """
        Retrieve an instance of :class:`~apraw.models.AuthenticatedUser` for the logged-in user.

        Returns
        -------
        user: AuthenticatedUser
            The logged-in user.
        """
        if not self._auth_user:
            data = await self.reddit.get_request(API_PATH["me"])
            self._auth_user = AuthenticatedUser(self.reddit, data)
        return self._auth_user


class AuthenticatedUser(Redditor):
    """
    The model representing the logged-in user.

    This model inherits from :class:`~apraw.models.Redditor` and thus all its attributes and features. View those docs
    for further information.

    Members
    -------
    reddit: Reddit
        The :class:`~apraw.Reddit` instance with which requests are made.
    data: Dict
        The data obtained from the /about endpoint.
    """

    def __init__(self, reddit: 'Reddit', data: Dict):
        """
        Create an instance of AuthenticatedUser.

        Parameters
        ----------
        reddit : Reddit
            The :class:`~apraw.Reddit` instance with which requests are made.
        data : Dict
            The data obtained from the /about endpoint.
        """
        super().__init__(reddit, data)

        self._karma = list()

    async def karma(self) -> List['Karma']:
        """
        Retrieve the karma breakdown for the logged-in user.

        Returns
        -------
        karma: List[Karma]
            The parsed ``KarmaList`` for the logged-in user.
        """
        if not self._karma:
            resp = await self.reddit.get_request(API_PATH["me_karma"])
            self._karma = [Karma(self.reddit, d) for d in resp["data"]]
        return self._karma

    @streamable
    async def inbox(self, *args, **kwargs) -> ListingGenerator:
        return ListingGenerator(self.reddit, API_PATH["message_inbox"], *args, **kwargs)

    @streamable
    async def sent(self, *args, **kwargs) -> ListingGenerator:
        return ListingGenerator(self.reddit, API_PATH["message_sent"], *args, **kwargs)

    @streamable
    async def unread(self, *args, **kwargs) -> ListingGenerator:
        return ListingGenerator(self.reddit, API_PATH["message_unread"], *args, **kwargs)


class Karma(aPRAWBase):
    """
    A model representing subreddit karma.

    Members
    -------
    reddit: Reddit
        The :class:`~apraw.Reddit` instance with which requests are made.
    data: Dict
        The data obtained from the /about endpoint.

    **Typical Attributes**

    This table describes attributes that typically belong to objects of this
    class. Attributes are dynamically provided by the :class:`~apraw.models.aPRAWBase` class
    and may vary depending on the status of the response and expected objects.

    ================= ===================================================
    Attribute         Description
    ================= ===================================================
    ``sr``            The name of the subreddit the karma was obtained on
    ``comment_karma`` The amount of karma obtained on the subreddit.
    ``link_karma``    The amount of link karma obtained on the subreddit.
    ================= ===================================================
    """

    def __init__(self, reddit: 'Reddit', data: Dict):
        """
        Create an instance of Karma

        Parameters
        ----------
        reddit : Reddit
            An instance of :class:`~apraw.Reddit`with which requests are made.
        data : Dict
            The data obtained from the /about endpoint.
        """
        super().__init__(reddit, data)

        self._subreddit = None

    async def subreddit(self):
        """
        Retrieve the subreddit on which the karma was obtained.

        Returns
        -------
        subreddit: Subreddit
            The subreddit on which the karma was obtained.
        """
        return await self._reddit.subreddit(self.sr)<|MERGE_RESOLUTION|>--- conflicted
+++ resolved
@@ -98,12 +98,7 @@
         self.ratelimit_used = 0
         self.ratelimit_reset = datetime.now()
 
-<<<<<<< HEAD
-    @property
-    def auth_session(self) -> aiohttp.ClientSession:
-=======
     async def auth_session(self) -> aiohttp.ClientSession:
->>>>>>> 02c7255f
         """
         Retrieve an ``aiohttp.ClientSesssion`` with which the authentication token can be obtained.
 
@@ -116,15 +111,10 @@
             auth = aiohttp.BasicAuth(
                 login=self.client_id,
                 password=self.client_secret)
-            self._auth_session = aiohttp.ClientSession(auth=auth, loop=self.reddit.loop)
+            self._auth_session = aiohttp.ClientSession(auth=auth)
         return self._auth_session
 
-<<<<<<< HEAD
-    @property
-    def client_session(self) -> aiohttp.ClientSession:
-=======
     async def client_session(self) -> aiohttp.ClientSession:
->>>>>>> 02c7255f
         """
         Retrieve the ``aiohttp.ClientSesssion`` with which regular requests are made.
 
@@ -134,7 +124,7 @@
             The session with which requests should be made.
         """
         if self._client_session is None:
-            self._client_session = aiohttp.ClientSession(loop=self.reddit.loop)
+            self._client_session = aiohttp.ClientSession()
         return self._client_session
 
     async def close(self):
