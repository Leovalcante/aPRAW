--- conflicted
+++ resolved
@@ -83,9 +83,6 @@
         else:
             self.subreddit = None
 
-<<<<<<< HEAD
-    @Streamable.streamable
-=======
     async def fetch(self):
         """
         Fetch this item's information from a suitable API endpoint.
@@ -100,7 +97,6 @@
         return self
 
     @streamable
->>>>>>> c0a0d360
     def comments(self, *args, **kwargs):
         r"""
         Returns an instance of :class:`~apraw.models.ListingGenerator` mapped to fetch the Redditor's comments.
