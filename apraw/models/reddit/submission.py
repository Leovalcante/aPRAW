from enum import Enum
from typing import TYPE_CHECKING, Dict, List, Any, Union

from .redditor import Redditor
from ..helpers.apraw_base import aPRAWBase
from ..helpers.item_moderation import PostModeration
from ..mixins.author import AuthorMixin
from ..mixins.deletable import DeletableMixin
from ..mixins.hideable import HideableMixin
from ..mixins.nsfwable import NSFWableMixin
from ..mixins.replyable import ReplyableMixin
from ..mixins.savable import SavableMixin
from ..mixins.spoilerable import SpoilerableMixin
from ..mixins.subreddit import SubredditMixin
from ..mixins.votable import VotableMixin
from ..subreddit.subreddit import Subreddit
from ...const import API_PATH
from ...utils import prepend_kind

if TYPE_CHECKING:
    from ...reddit import Reddit


class SubmissionKind(Enum):
    """
    An enum representing the valid submission kinds
    """
    LINK = "link"
    SELF = "self"
    IMAGE = "image"
    VIDEO = "video"
    VIDEOGIF = "videogif"


class Submission(aPRAWBase, DeletableMixin, HideableMixin, ReplyableMixin, NSFWableMixin, SavableMixin, VotableMixin,
                 AuthorMixin, SubredditMixin, SpoilerableMixin):
    """
    The model representing submissions.

    Members
    -------
    reddit: Reddit
        The :class:`~apraw.Reddit` instance with which requests are made.
    data: Dict
        The data obtained from the /about endpoint.
    mod: SubmissionModeration
        The :class:`~apraw.models.SubmissionModeration` instance to aid in moderating the submission.
    kind: str
        The item's kind / type.

    **Typical Attributes**

    This table describes attributes that typically belong to objects of this
    class. Attributes are dynamically provided by the :class:`~apraw.models.aPRAWBase` class
    and may vary depending on the status of the response and expected objects.

    ================================= ============================================================================
    Attribute                         Description
    ================================= ============================================================================
    ``all_awardings``                 A list of the awardings on the submission.
    ``allow_live_comments``           Whether live comments have been enabled on this submission.
    ``approved_at_utc``               The UTC timestamp of when the submission was approved.
    ``approved_by``                   The user that approved the submission.
    ``approved``                      Whether the submission has been approved by the moderators of the subreddit.
    ``archived``                      Whether the submission has been archived by Reddit.
    ``author_flair_background_color`` The submission author's flair background color.
    ``author_flair_css_class``        The submission's author flair CSS class.
    ``author_flair_richtext``         The submission's author flair text.
    ``author_flair_template_id``      The submission author's flair template ID if applicable.
    ``author_flair_text_color``       The submission's author flair text color if applicable.
    ``author_flair_text``             The author's flair text if applicable.
    ``author_flair_type``             The type of flair used by the submission's author.
    ``author_fullname``               The author of the submission prepended with ``t2_``.
    ``author_patreon_flair``          The submission's author Patreon flair.
    ``author``                        The name of the submission's Redditor.
    ``banned_at_utc``                 The UTC timestamp at which the author was banned.
    ``banned_by``                     ``null``
    ``can_gild``                      Whether the logged-in user can gild the submission.
    ``can_mod_post``                  Whether the logged-in user can modify the post.
    ``category``                      The submission's category.
    ``clicked``                       Whether the submission has been clicked by the logged-in user previously.
    ``content_categories``            The content categories assigned to the submission.
    ``contest_mode``                  Whether the moderators of the subreddit have enabled contest mode on
                                      the submission.
    ``created_utc``                   The parsed UTC ``datetime`` on which the submission was made.
    ``created``                       The timestamp of when the submission was posted.
    ``discussion_type``               ``null``
    ``distinguished``                 The type of distinguishment on the submission.
    ``domain``                        The domain of the submission.
    ``downs``                         The number of downvotes on the submission.
    ``edited``                        Whether the submission has been edited by its author.
    ``gilded``                        The number of awards this submission has received.
    ``gildings``                      The gild awards the submission has received.
    ``hidden``                        Whether the submission has been hidden by the logged-in user.
    ``hide_score``                    Whether clients should hide the score from users.
    ``id``                            The submission's ID.
    ``ignore_reports``                Whether reports should be ignored on this submission.``
    ``is_crosspostable``              Whether the submission can be crossposted to other subreddits.
    ``is_meta``                       Whether the submission is a meta post.
    ``is_original_content``           Whether the submission has been marked as original content.
    ``is_reddit_media_domain``        Whether the media has been uploaded to Reddit.
    ``is_robot_indexable``            Whether the submission can be indexed by robots.
    ``is_self``                       Whether the submission is a self post.
    ``is_video``                      Whether the submission is a video post.
    ``likes``                         ``bool``
    ``link_flair_background_color``   The submission's flair background color.
    ``link_flair_css_class``          The CSS class applied on the submission's flair if applicable.
    ``link_flair_richtext``           The submission's flair text if applicable.
    ``link_flair_template_id``        The submission's flair template ID if applicable.
    ``link_flair_text_color``         The submission's flair text color if applicable.
    ``link_flair_text``               The submission's flair text.
    ``link_flair_type``               The type of flair applied to the submission.
    ``locked``                        Whether the submission has been locked by the subreddit moderators.
    ``media_embed``                   ``Dict``
    ``media_only``                    Whether the submission only consists of media.
    ``media``                         ``null``
    ``mod_note``                      Moderator notes added to the submission.
    ``mod_reason_by``                 The moderator who added the removal reason if applicable.
    ``mod_reason_title``              The reason the submission has been removed by moderators if applicable.
    ``mod_reports``                   A list of moderator reports on the submission.
    ``name``                          The ID of the submission prepended with ``t3_``.
    ``no_follow``                     ``bool``
    ``num_comments``                  The number of comments on the submission.
    ``num_crossposts``                The number of times the submission has been crossposted.
    ``num_reports``                   The number of reports on the submission.
    ``over_18``                       Whether the submission has been marked as NSFW.
    ``parent_whitelist_status``       ``null``
    ``permalink``                     The submission's permalink.
    ``pinned``                        Whether the submission has been pinned on the subreddit.
    ``pwls``                          ``null``
    ``quarantine``                    Whether the submission was posted in a quarantined subreddit.
    ``removal_reason``                The submission's removal reason if applicable.
    ``removed``                       Whether the submission has been removed by the subreddit moderators.
    ``report_reasons``                A list of report reasons on the submission.
    ``saved``                         Whether the submission has been saved by the logged-in user.
    ``score``                         The overall submission vote score.
    ``secure_media_embed``            ``Dict``
    ``secure_media``                  ``null``
    ``selftext_html``                 The submission text as HTML.
    ``selftext``                      The submission's selftext.
    ``send_replies``                  Whether the author of the submission will receive reply notifications.
    ``spam``                          Whether the submission has been marked as spam.
    ``spoiler``                       Whether the submission contains a spoiler.
    ``stickied``                      Whether the submission is stickied on the subreddit.
    ``subreddit_id``                  The subreddit's ID prepended with ``t5_``.
    ``subreddit_name_prefixed``       The name of the subreddit the submission was posted on, prefixed with "r/".
    ``subreddit_subscribers``         The number of subscribers to the submission's subreddit.
    ``subreddit_type``                The type of the subreddit the submission was posted on
                                      (public, restricted, private).
    ``subreddit``                     The name of the subreddit on which the submission was posted.
    ``suggested_sort``                The suggested sort method for comments.
    ``thumbnail_height``              The height of the submission's thumbnail if applicable.
    ``thumbnail_width``               The width of the submission's thumbnail if applicable.
    ``thumbnail``                     A URL to the submission's thumbnail if applicable.
    ``title``                         The submission's title.
    ``total_awards_received``         The number of awards on the submission.
    ``ups``                           The number of upvotes on the submission.
    ``url``                           The full URL of the submission.
    ``user_reports``                  A list of the user reports on the submission.
    ``view_count``                    The number of views on the submission.
    ``visited``                       Whether the logged-in user has visited the submission previously.
    ``whitelist_status``              ``null``
    ``wls``                           ``null``
    ================================= ============================================================================

    .. note::
        Many of these attributes are only available if the logged-in user has moderator access to the item.

    """

    def __init__(self, reddit: 'Reddit', data: Dict, subreddit: Subreddit = None, author: Redditor = None):
        """
        Create an instance of a submission object.

        Parameters
        ----------
        reddit: Reddit
            The :class:`~apraw.Reddit` instance with which requests are made.
        data: Dict
            The data obtained from the /about endpoint.
        full_data: Dict
            The full_data retrieved by the /r/{sub}/comments/{id} endpoint.
        subreddit: Subreddit
            The subreddit this submission was posted on.
        author: Redditor
            The author of this submission as a :class:`~apraw.models.Redditor`.
        """
        self.comments = list()

        aPRAWBase.__init__(self, reddit, data, reddit.link_kind)
        AuthorMixin.__init__(self, author)
        SubredditMixin.__init__(self, subreddit)

        self.mod = SubmissionModeration(reddit, self)

    async def fetch(self):
        """
        Fetch this item's information from a suitable API endpoint.

        Returns
        -------
<<<<<<< HEAD
        full_data: Dict
            The full data retrieved from the /r/{sub}/comments/{id} endpoint.
        """
        if self._full_data is None:
            sub = await self.subreddit()
            self._full_data = await self.reddit.get_request(
                API_PATH["submission"].format(sub=sub.display_name, id=self.id))
        return self._full_data

    async def comments(self, reload=False, **kwargs) -> AsyncIterator[Comment]:
        r"""
        Iterate through all the comments made in the submission.

        This endpoint retrieves all comments found in the full data retrieved from the /r/{sub}/comments/{id} endpoint,
        as well as /api/morechildren. :func:`~apraw.models.Submission.morechildren` usually won't need to be called by
        end users of aPRAW.

        Parameters
        ----------
        reload: bool
            Whether to force reload the data.

            .. warning::
                ``reload`` and ``refresh`` arguments will be replaced by refreshables in future releases of aPRAW, as
                they are alpha features.

        kwargs: \*\*Dict
            Query parameters to append to the request URL.

        Yields
        ------
        comment: Comment
            A comment made in the submission.
=======
        self: Submission
            The updated model.
>>>>>>> c0a0d360
        """
        if "subreddit" in self._data and "id" in self._data:
            resp = await self._reddit.get(
                API_PATH["submission"].format(sub=self._data["subreddit"], id=self._data["id"]))
            self._update(resp)
        elif "id" in self._data:
            resp = await self._reddit.get(API_PATH["info"],
                                          id=prepend_kind(self._data["id"], self._reddit.link_kind))
            self._update(resp["data"]["children"][0]["data"])
        return self

    def _update(self, _data: Union[List, Dict[str, Any]]):
        """
        Update the base with new information.

        Parameters
        ----------
        _data: Dict
            The data obtained from the API.
        """
        if isinstance(_data, dict) or isinstance(_data, list):
            if isinstance(_data, dict):
                data = _data
            else:
                from ..helpers.comment_forest import CommentForest
                self.comments = CommentForest(self._reddit, _data[1]["data"], self.fullname)
                data = _data[0]["data"]["children"][0]

            data["original_content"] = data.get("is_original_content", False)
            super()._update(data)
        else:
            raise ValueError("data is not of type 'dict' or 'list'.")


class SubmissionModeration(PostModeration, NSFWableMixin, SpoilerableMixin):
    """
    A helper class to moderate submissions.

    Members
    -------
    reddit: Reddit
        The :class:`~apraw.Reddit` instance with which requests are made.
    fullname: str
        The ID prepended with the kind of the item this helper belongs to.
    """

    def __init__(self, reddit: 'Reddit', submission: Submission):
        """
        Create an instance of ``SubmissionModeration``.

        Parameters
        ----------
        reddit : Reddit
            The :class:`~apraw.Reddit` instance with which requests are made.
        submission : Submission
            The submission this helper performs requests for.
        """
        super().__init__(reddit, submission)

    async def sticky(self, position: int = 1, to_profile: bool = False):
        """
        Sticky a submission in its subreddit.

        Parameters
        ----------
        position : int
            The "slot" the submission will be stickied to.
        to_profile : bool
            Whether the submission will be stickied to the user profile.

        Returns
        -------
        resp: Dict
            The API response JSON.
        """
        return await self.reddit.post(API_PATH["mod_sticky"], **{
            "id": self.fullname,
            "num": position,
            "state": True,
            "to_profile": to_profile
        })

    async def unsticky(self, to_profile: bool = False):
        """
        Unsticky a submission from its subreddit.

        Parameters
        ----------
        to_profile : bool
            Whether the submission will be unstickied from the user profile.

        Returns
        -------
        resp: Dict
            The API response JSON.
        """
        return await self.reddit.post(API_PATH["mod_sticky"], **{
            "id": self.fullname,
            "state": False,
            "to_profile": to_profile
        })<|MERGE_RESOLUTION|>--- conflicted
+++ resolved
@@ -199,44 +199,8 @@
 
         Returns
         -------
-<<<<<<< HEAD
-        full_data: Dict
-            The full data retrieved from the /r/{sub}/comments/{id} endpoint.
-        """
-        if self._full_data is None:
-            sub = await self.subreddit()
-            self._full_data = await self.reddit.get_request(
-                API_PATH["submission"].format(sub=sub.display_name, id=self.id))
-        return self._full_data
-
-    async def comments(self, reload=False, **kwargs) -> AsyncIterator[Comment]:
-        r"""
-        Iterate through all the comments made in the submission.
-
-        This endpoint retrieves all comments found in the full data retrieved from the /r/{sub}/comments/{id} endpoint,
-        as well as /api/morechildren. :func:`~apraw.models.Submission.morechildren` usually won't need to be called by
-        end users of aPRAW.
-
-        Parameters
-        ----------
-        reload: bool
-            Whether to force reload the data.
-
-            .. warning::
-                ``reload`` and ``refresh`` arguments will be replaced by refreshables in future releases of aPRAW, as
-                they are alpha features.
-
-        kwargs: \*\*Dict
-            Query parameters to append to the request URL.
-
-        Yields
-        ------
-        comment: Comment
-            A comment made in the submission.
-=======
         self: Submission
             The updated model.
->>>>>>> c0a0d360
         """
         if "subreddit" in self._data and "id" in self._data:
             resp = await self._reddit.get(
