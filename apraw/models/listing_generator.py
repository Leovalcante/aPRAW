import asyncio
from typing import *

import apraw

from .comment import Comment
from .submission import Submission
from .subreddit import ModAction, Subreddit


class ListingGenerator:

<<<<<<< HEAD
    def __init__(self, reddit: apraw.Reddit, endpoint: str,
                 max_wait: int = 16, kind_filter: List[str] = []):
=======
    def __init__(self, reddit, endpoint, max_wait=16, kind_filter=[], subreddit=None):
>>>>>>> 8da4f761
        self.reddit = reddit
        self.endpoint = endpoint
        self.max_wait = max_wait
        self.kind_filter = kind_filter
        self.subreddit = subreddit

    @classmethod
    def get_listing_generator(cls, reddit, endpoint, max_wait=16, kind_filter=[], subreddit=None):
        async def get_listing(limit=25, **kwargs):
            last = None

<<<<<<< HEAD
        while True:
            kwargs["limit"] = limit if limit is not None else 100
            if last is not None:
                kwargs["after"] = last
            req = await reddit.get_request(self.endpoint, **kwargs)
            if len(req["data"]["children"]) <= 0:
                break
            for i in req["data"]["children"]:
                if i["kind"] in [reddit.link_kind,
                                 reddit.subreddit_kind, reddit.comment_kind]:
                    last = i["data"]["name"]
                elif i["kind"] == reddit.modaction_kind:
                    last = i["data"]["id"]

                if limit is not None:
                    limit -= 1

                if len(
                        self.kind_filter) > 0 and i["kind"] not in self.kind_filter:
                    continue

                if i["kind"] == reddit.link_kind:
                    yield Submission(reddit, i["data"])
                elif i["kind"] == reddit.subreddit_kind:
                    yield Subreddit(self.reddit, i["data"])
                elif i["kind"] == reddit.comment_kind:
                    yield Comment(self.reddit, i["data"])
                elif i["kind"] == reddit.modaction_kind:
                    yield ModAction(self.reddit, i["data"])
            if limit is not None and limit < 1:
                break
=======
            while True:
                kwargs["limit"] = limit if limit is not None else 100
                if last is not None:
                    kwargs["after"] = last
                req = await reddit.get_request(endpoint, **kwargs)
                if len(req["data"]["children"]) <= 0:
                    break
                for i in req["data"]["children"]:
                    if i["kind"] in [reddit.link_kind, reddit.subreddit_kind, reddit.comment_kind]:
                        last = i["data"]["name"]
                    elif i["kind"] == reddit.modaction_kind:
                        last = i["data"]["id"]

                    if limit is not None: limit -= 1

                    if kind_filter and i["kind"] not in kind_filter:
                        continue

                    if i["kind"] == reddit.link_kind:
                        yield Submission(reddit, i["data"], subreddit=subreddit)
                    elif i["kind"] == reddit.subreddit_kind:
                        yield Subreddit(reddit, i["data"])
                    elif i["kind"] == reddit.comment_kind:
                        yield Comment(reddit, i["data"], subreddit=subreddit)
                    elif i["kind"] == reddit.modaction_kind:
                        yield ModAction(i["data"], subreddit)
                    else:
                        yield i
                if limit is not None and limit < 1:
                    break

        return get_listing

    async def get(self, limit=25, **kwargs):
        async for i in ListingGenerator.get_listing_generator(**vars(self))(limit, **kwargs):
            yield i
>>>>>>> 8da4f761

    __call__ = get

    async def stream(self, **kwargs):
        wait = 0
        ids = list()

        while True:
            found = False
            async for s in self.get(100, **kwargs):
                if s.id in ids:
                    break
                if len(ids) >= 301:
                    ids = ids[1:]
                ids.append(s.id)
                found = True
                yield s

            if found:
                wait = 1
            else:
                wait *= 2
                if wait > self.max_wait:
                    wait = 1

            await asyncio.sleep(wait)<|MERGE_RESOLUTION|>--- conflicted
+++ resolved
@@ -1,5 +1,5 @@
 import asyncio
-from typing import *
+from typing import List, Union, Any
 
 import apraw
 
@@ -9,13 +9,9 @@
 
 
 class ListingGenerator:
-
-<<<<<<< HEAD
     def __init__(self, reddit: apraw.Reddit, endpoint: str,
-                 max_wait: int = 16, kind_filter: List[str] = []):
-=======
-    def __init__(self, reddit, endpoint, max_wait=16, kind_filter=[], subreddit=None):
->>>>>>> 8da4f761
+                 max_wait: int = 16, kind_filter: List[str] = [],
+                 subreddit=None):
         self.reddit = reddit
         self.endpoint = endpoint
         self.max_wait = max_wait
@@ -23,43 +19,12 @@
         self.subreddit = subreddit
 
     @classmethod
-    def get_listing_generator(cls, reddit, endpoint, max_wait=16, kind_filter=[], subreddit=None):
-        async def get_listing(limit=25, **kwargs):
+    def get_listing_generator(cls, reddit: apraw.Reddit, endpoint: str,
+                              max_wait: int = 16, kind_filter: List[str] = [],
+                              subreddit=None):
+        async def get_listing(limit=25, **kwargs) -> Union[Submission, Subreddit, Comment, Any]:
             last = None
 
-<<<<<<< HEAD
-        while True:
-            kwargs["limit"] = limit if limit is not None else 100
-            if last is not None:
-                kwargs["after"] = last
-            req = await reddit.get_request(self.endpoint, **kwargs)
-            if len(req["data"]["children"]) <= 0:
-                break
-            for i in req["data"]["children"]:
-                if i["kind"] in [reddit.link_kind,
-                                 reddit.subreddit_kind, reddit.comment_kind]:
-                    last = i["data"]["name"]
-                elif i["kind"] == reddit.modaction_kind:
-                    last = i["data"]["id"]
-
-                if limit is not None:
-                    limit -= 1
-
-                if len(
-                        self.kind_filter) > 0 and i["kind"] not in self.kind_filter:
-                    continue
-
-                if i["kind"] == reddit.link_kind:
-                    yield Submission(reddit, i["data"])
-                elif i["kind"] == reddit.subreddit_kind:
-                    yield Subreddit(self.reddit, i["data"])
-                elif i["kind"] == reddit.comment_kind:
-                    yield Comment(self.reddit, i["data"])
-                elif i["kind"] == reddit.modaction_kind:
-                    yield ModAction(self.reddit, i["data"])
-            if limit is not None and limit < 1:
-                break
-=======
             while True:
                 kwargs["limit"] = limit if limit is not None else 100
                 if last is not None:
@@ -68,12 +33,14 @@
                 if len(req["data"]["children"]) <= 0:
                     break
                 for i in req["data"]["children"]:
-                    if i["kind"] in [reddit.link_kind, reddit.subreddit_kind, reddit.comment_kind]:
+                    if i["kind"] in [reddit.link_kind,
+                                     reddit.subreddit_kind, reddit.comment_kind]:
                         last = i["data"]["name"]
                     elif i["kind"] == reddit.modaction_kind:
                         last = i["data"]["id"]
 
-                    if limit is not None: limit -= 1
+                    if limit is not None:
+                        limit -= 1
 
                     if kind_filter and i["kind"] not in kind_filter:
                         continue
@@ -96,7 +63,6 @@
     async def get(self, limit=25, **kwargs):
         async for i in ListingGenerator.get_listing_generator(**vars(self))(limit, **kwargs):
             yield i
->>>>>>> 8da4f761
 
     __call__ = get
 
